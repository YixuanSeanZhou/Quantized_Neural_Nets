from __future__ import annotations

import numpy as np
import multiprocessing as mp

import gc

from tqdm import tqdm

class StepAlgorithm:
    
    def _nearest_alphabet(target_val, alphabet):
        '''
        Return the aproximated result to the target by the alphabet.
        Parameters
        ----------
        target_val : float
            The target value to appoximate by the alphabet.
        alphabet : numpy.array
            Scalar numpy array listing the alphabet to perform quantization.
        Returns
        -------
        float
            The element within the alphabet that is cloest to the target.
        '''
        # if regular alphabet

        # Z 

        # round(Z) then truncate

        # if rounded result > max, set to max
        # if round results < -max, set to -max

        # x / c
        # multiply by boolean expression

        # (abs(x) <= max) * rounded(x) + (abs(x) > max) * sign(x) * max
        # rescale at the end

        # work for odd alphabets

        # even alphabet use the floor

        # q=de*floor(u/de)+de/2;              u is x
        # q=q.*(abs(u)<=(K-1/2)*de) + sign(q).*(K-1/2).*de.*(abs(u)> (K-1/2)*de);

        # [-3, -1, 1, 3]
        # delta = 2

        # 1.7

        return alphabet[np.argmin(np.abs(alphabet-target_val))]


    def _quantize_weight(w, u, X_analog, X_quantize, alphabet):
        '''
        Quantize a particular weight parameter.
        Parameters
        -----------
        w : float
            The weight of the analog network.
        u : numpy.array ,
            Residual vector of the previous step.
        X : numpy.array
            Input to the current neuron\
            generated from the previous layer of the analog network.
        X_tilde : numpy.array
            Input to the current neuron\
            generated from the previous layer of the quantized network.
        alphabet : numpy.array
            Scalar numpy array listing the alphabet to perform quantization.
        Returns
        -------
        float
            The quantized value.
        '''

        if np.linalg.norm(X_quantize, 2) < 10 ** (-16):
            return StepAlgorithm._nearest_alphabet(0, alphabet)
        
        if abs(np.dot(X_quantize, u)) < 10 ** (-10):
            return StepAlgorithm._nearest_alphabet(w, alphabet)

        target_val = np.dot(X_quantize, u + w * X_analog) / (np.linalg.norm(X_quantize, 2) ** 2)
        return StepAlgorithm._nearest_alphabet(target_val, alphabet)

    
    def _quantize_neuron(w, neuron_idx, analog_layer_input, quantized_layer_input,
                         m, alphabet):
        '''
        Quantize one neuron of a layer.
        Parameters
        -----------
        w : numpy.array
            The single neuron.
        neuron_idx: int
            The position of the neuron in the layer.
        analog_layer_input: numpy.array,
            The input for the layer of analog network.
        quantized_layer_input: numpy.array,
            The input for the layer of quantized network.
        m : int
            The batch size (num of input).
        alphabet : numpy.array
            Scalar numpy array listing the alphabet to perform quantization.
        Returns
        -------
        numpy.array
            The quantized neuron.
        '''
        q = np.zeros(len(w))
        u = np.zeros(m)
        for t in range(len(w)):
            X_analog = analog_layer_input[:, t]
            X_quantize = quantized_layer_input[:, t]
            q[t] = StepAlgorithm._quantize_weight(w[t], u, 
                                                    X_analog, X_quantize,
                                                    alphabet)
            u += w[t] * X_analog - q[t] * X_quantize

        del X_analog
        del X_quantize
        gc.collect()
        return neuron_idx, q


    def _quantize_weight_mtx(W, analog_layer_input, quantized_layer_input, m, 
                             alphabet, percentile):
        '''
        Quantize one layer in parallel.
        Parameters
        -----------
        W : numpy.array
            The layer to be quantized.
        analog_layer_input: numpy.array,
            The input for the layer of analog network.
        quantized_layer_input: numpy.array,
            The input for the layer of quantized network.
        m : int
            The batch size (num of input).
        alphabet : numpy.array
            Scalar numpy array listing the alphabet to perform quantization.
        percentile: float
            The percentile to take from each layer.
        Returns
        -------
        numpy.array
            The quantized layer.
        '''
        # Start quantize 
        pool = mp.Pool(mp.cpu_count() - 1)

        # FIXME: This defeats the purpose, partially
        # May move the layer_alphabet to quantize_neural_net.py
        # rad = np.median(np.abs(W))  # radius
        
        rad = np.quantile(np.abs(W), percentile, axis=1).mean()
        layer_alphabet = alphabet * rad 

        Q = np.zeros_like(W)
        results = [pool.apply_async(StepAlgorithm._quantize_neuron, 
                                    args=(w, i, analog_layer_input, 
                                          quantized_layer_input, m,
                                          layer_alphabet)) 
                                    for i, w in enumerate(W)]
        # join
        for i in tqdm(range(Q.shape[0])):
            idx, q = results[i].get()
            Q[idx, :] = q

        pool.close()
        
        del pool

        gc.collect()
        return Q
    

    def _quantize_layer(W, analog_layer_input, quantized_layer_input, m, 
                        alphabet, percentile, groups=1):
        '''
        Quantize one layer in parallel.
        Parameters
        -----------
        W : numpy.array
            The layer to be quantized.
        analog_layer_input: numpy.array,
            The input for the layer of analog network.
        quantized_layer_input: numpy.array,
            The input for the layer of quantized network.
        m : int
            The batch size (num of input).
        alphabet : numpy.array
            Scalar numpy array listing the alphabet to perform quantization.
        percentile: float
            The percentile to take from each layer.
        groups: int
            Num of grouped convolution that is used (only for Conv layers).
        Returns
        -------
        numpy.array
            The quantized layer.
        float
            The quantize error
        float
            The relative quantize error.
        '''
    
        if groups == 1: # no group convolution
            Q = StepAlgorithm._quantize_weight_mtx(
                W, analog_layer_input, quantized_layer_input, m, 
                alphabet, percentile
            )

            quantize_error = np.linalg.norm(analog_layer_input @ W.T  
                            - quantized_layer_input @ Q.T, ord='fro')
            relative_quantize_error = quantize_error / np.linalg.norm(analog_layer_input @ W.T, ord='fro')

        else:
            Q = np.zeros_like(W) # shape (out_channels, in_channels/groups*k_size[0]*k_size[1])
            W = W.reshape(groups, -1, W.shape[-1]) 
            Q = Q.reshape(groups, -1, Q.shape[-1]) 
            #  shape (groups, out_channels/groups, in_channesl/groups*k_size[0]*k_size[1])
            dims = analog_layer_input.shape # shape (B*L, in_channels*kernel_size[0]*kernel_size[1])
            analog_layer_input = analog_layer_input.reshape(dims[0], groups, -1)
            # shape (B*L, groups, in_channels/groups*kernel_size[0]*kernel_size[1])
            quantized_layer_input = quantized_layer_input.reshape(dims[0], groups, -1)

            analog_output_norms = []
            quantize_error = 0
            for i in range(groups):
                # note that m = B*L = analog_layer_input[:,i,:].shape[0]
                Q[i] = StepAlgorithm._quantize_weight_mtx(
                    W[i], analog_layer_input[:,i,:], quantized_layer_input[:,i,:], m,
                    alphabet, percentile
                ) 
                analog_output = analog_layer_input[:,i,:] @ W[i].T
                quantize_output = quantized_layer_input[:,i,:] @ Q[i].T
                quantize_error += np.linalg.norm(analog_output - quantize_output, ord='fro') ** 2
                analog_output_norms.append(np.linalg.norm(analog_output, ord='fro')**2)
            relative_quantize_error = np.sqrt(quantize_error / np.array(analog_output_norms).sum())
            quantize_error = np.sqrt(quantize_error)
            
            
            # Ws = np.split(W, groups)
            
            # print(f'There are in total {groups} group')
            # input_len = W.shape[-1]

            # Qs = []
            # analog_outputs = []
            # quantize_outputs = []
            
            # if W.shape[0] != groups: # general case for group conv
            #                          # quantize group-wise

<<<<<<< HEAD
                for i in range(groups):
                    print(f'Quantize group {i}')
                    analog_group_input = analog_layer_input[i]
                    quantized_group_input = quantized_layer_input[i]
=======
            #     for i in range(groups):
            #         print(f'Quantize group {i}')
            #         analog_group_input = analog_layer_input[:, i * input_len: (i+1) * input_len]
            #         quantized_group_input = quantized_layer_input[:, i * input_len: (i+1) * input_len]
>>>>>>> 2b7c9dc1
                    
            #         Q_group = StepAlgorithm._quantize_weight_mtx(
            #             Ws[i], 
            #             analog_group_input,
            #             quantized_group_input,
            #             m, alphabet, percentile
            #         )
            #         Qs.append(Q_group)
            #         analog_outputs.append(analog_group_input @ Ws[i].T)
            #         quantize_outputs.append(quantized_group_input @ Q_group.T)
            
            # else: # special case, in which each input channel is convolved with its own filter

<<<<<<< HEAD
                rad = np.quantile(np.abs(W), percentile, axis=1).mean()
                layer_alphabet = alphabet * rad 
=======
            #     rad = np.quantile(np.abs(W), percentile, axis=1).mean()
            #     layer_alphabet = alphabet * rad * (groups // 16 + 1)
>>>>>>> 2b7c9dc1

            #     W_group_shape = Ws[0].shape

            #     pool = mp.Pool(mp.cpu_count() - 1)

<<<<<<< HEAD
                results = [pool.apply_async(StepAlgorithm._quantize_neuron, 
                                            args=(w.reshape(-1), i, analog_layer_input[i], 
                                                    quantized_layer_input[i], 
                                                    m, layer_alphabet)) 
                                            for i, w in enumerate(Ws)]
                # join
                for i in tqdm(range(len(results))):
                    idx, Q_group = results[i].get()
=======
            #     results = [pool.apply_async(StepAlgorithm._quantize_neuron, 
            #                                 args=(w.reshape(-1), i, analog_layer_input[:, i * input_len: (i+1) * input_len], 
            #                                         quantized_layer_input[:, i * input_len: (i+1) * input_len], 
            #                                         m, layer_alphabet)) 
            #                                 for i, w in enumerate(Ws)]
            #     # join
            #     for i in tqdm(range(len(results))):
            #         idx, Q_group = results[i].get()
>>>>>>> 2b7c9dc1
                    
            #         Q_group = Q_group.reshape(W_group_shape)
                    
            #         Qs.append(Q_group)
                    
<<<<<<< HEAD
                    analog_group_input = analog_layer_input[i]
                    quantized_group_input = quantized_layer_input[i]
=======
            #         analog_group_input = analog_layer_input[:, i * input_len: (i+1) * input_len]
            #         quantized_group_input = quantized_layer_input[:, i * input_len: (i+1) * input_len]
>>>>>>> 2b7c9dc1

            #         analog_outputs.append(analog_group_input @ Ws[i].T)
            #         quantize_outputs.append(quantized_group_input @ Q_group.T)

            #     pool.close()
                
            #     del pool

            #     gc.collect()

            # Q = np.vstack(Qs)

            # analog_output = np.vstack(analog_outputs)
            # quantize_output = np.vstack(quantize_outputs)

            # quantize_error = np.linalg.norm(analog_output - quantize_output, ord='fro')
            # relative_quantize_error = quantize_error / np.linalg.norm(analog_output, ord='fro')

        return Q, quantize_error, relative_quantize_error

        



        # SOME MSQ stuffs if we want
        # Q_temp = np.zeros_like(W)

        # for i in range(len(Q_temp)):
        #     for j in range(len(Q_temp[i])):
        #         if W[i][j] > 1 * rad / 4:
        #             Q_temp[i][j] = 1 * rad / 2
        #         elif W[i][j] < - 1 * rad / 4:
        #             Q_temp[i][j] = -1 * rad / 2
        #         else:
        #             Q_temp[i][j] = 0
        
        # msq_quantize_error = np.linalg.norm(analog_layer_input @ W.T  
        #                 - quantized_layer_input @ Q_temp.T, ord='fro')
        # print(f'msq: {msq_quantize_error}')<|MERGE_RESOLUTION|>--- conflicted
+++ resolved
@@ -126,7 +126,7 @@
 
 
     def _quantize_weight_mtx(W, analog_layer_input, quantized_layer_input, m, 
-                             alphabet, percentile):
+                             alphabet, percentile, rad):
         '''
         Quantize one layer in parallel.
         Parameters
@@ -143,6 +143,8 @@
             Scalar numpy array listing the alphabet to perform quantization.
         percentile: float
             The percentile to take from each layer.
+        rad: float
+            The radius of the alphabet for this layer.
         Returns
         -------
         numpy.array
@@ -155,7 +157,6 @@
         # May move the layer_alphabet to quantize_neural_net.py
         # rad = np.median(np.abs(W))  # radius
         
-        rad = np.quantile(np.abs(W), percentile, axis=1).mean()
         layer_alphabet = alphabet * rad 
 
         Q = np.zeros_like(W)
@@ -206,11 +207,11 @@
         float
             The relative quantize error.
         '''
-    
+        rad = np.quantile(np.abs(W), percentile, axis=1).mean()
         if groups == 1: # no group convolution
             Q = StepAlgorithm._quantize_weight_mtx(
                 W, analog_layer_input, quantized_layer_input, m, 
-                alphabet, percentile
+                alphabet, percentile, rad
             )
 
             quantize_error = np.linalg.norm(analog_layer_input @ W.T  
@@ -233,7 +234,7 @@
                 # note that m = B*L = analog_layer_input[:,i,:].shape[0]
                 Q[i] = StepAlgorithm._quantize_weight_mtx(
                     W[i], analog_layer_input[:,i,:], quantized_layer_input[:,i,:], m,
-                    alphabet, percentile
+                    alphabet, percentile, rad
                 ) 
                 analog_output = analog_layer_input[:,i,:] @ W[i].T
                 quantize_output = quantized_layer_input[:,i,:] @ Q[i].T
@@ -255,17 +256,10 @@
             # if W.shape[0] != groups: # general case for group conv
             #                          # quantize group-wise
 
-<<<<<<< HEAD
-                for i in range(groups):
-                    print(f'Quantize group {i}')
-                    analog_group_input = analog_layer_input[i]
-                    quantized_group_input = quantized_layer_input[i]
-=======
             #     for i in range(groups):
             #         print(f'Quantize group {i}')
             #         analog_group_input = analog_layer_input[:, i * input_len: (i+1) * input_len]
             #         quantized_group_input = quantized_layer_input[:, i * input_len: (i+1) * input_len]
->>>>>>> 2b7c9dc1
                     
             #         Q_group = StepAlgorithm._quantize_weight_mtx(
             #             Ws[i], 
@@ -279,28 +273,13 @@
             
             # else: # special case, in which each input channel is convolved with its own filter
 
-<<<<<<< HEAD
-                rad = np.quantile(np.abs(W), percentile, axis=1).mean()
-                layer_alphabet = alphabet * rad 
-=======
             #     rad = np.quantile(np.abs(W), percentile, axis=1).mean()
             #     layer_alphabet = alphabet * rad * (groups // 16 + 1)
->>>>>>> 2b7c9dc1
 
             #     W_group_shape = Ws[0].shape
 
             #     pool = mp.Pool(mp.cpu_count() - 1)
 
-<<<<<<< HEAD
-                results = [pool.apply_async(StepAlgorithm._quantize_neuron, 
-                                            args=(w.reshape(-1), i, analog_layer_input[i], 
-                                                    quantized_layer_input[i], 
-                                                    m, layer_alphabet)) 
-                                            for i, w in enumerate(Ws)]
-                # join
-                for i in tqdm(range(len(results))):
-                    idx, Q_group = results[i].get()
-=======
             #     results = [pool.apply_async(StepAlgorithm._quantize_neuron, 
             #                                 args=(w.reshape(-1), i, analog_layer_input[:, i * input_len: (i+1) * input_len], 
             #                                         quantized_layer_input[:, i * input_len: (i+1) * input_len], 
@@ -309,19 +288,13 @@
             #     # join
             #     for i in tqdm(range(len(results))):
             #         idx, Q_group = results[i].get()
->>>>>>> 2b7c9dc1
                     
             #         Q_group = Q_group.reshape(W_group_shape)
                     
             #         Qs.append(Q_group)
                     
-<<<<<<< HEAD
-                    analog_group_input = analog_layer_input[i]
-                    quantized_group_input = quantized_layer_input[i]
-=======
             #         analog_group_input = analog_layer_input[:, i * input_len: (i+1) * input_len]
             #         quantized_group_input = quantized_layer_input[:, i * input_len: (i+1) * input_len]
->>>>>>> 2b7c9dc1
 
             #         analog_outputs.append(analog_group_input @ Ws[i].T)
             #         quantize_outputs.append(quantized_group_input @ Q_group.T)
