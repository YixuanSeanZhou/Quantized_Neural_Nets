from __future__ import annotations

import numpy as np
import multiprocessing as mp

import gc

from tqdm import tqdm

class StepAlgorithm:
    
    def _nearest_alphabet(target_val, alphabet):
        '''
        Return the aproximated result to the target by the alphabet.
        Parameters
        ----------
        target_val : float
            The target value to appoximate by the alphabet.
        alphabet : numpy.array
            Scalar numpy array listing the alphabet to perform quantization.
        Returns
        -------
        float
            The element within the alphabet that is cloest to the target.
        '''
        # if regular alphabet

        # Z 

        # round(Z) then truncate

        # if rounded result > max, set to max
        # if round results < -max, set to -max

        # x / c
        # multiply by boolean expression

        # (abs(x) <= max) * rounded(x) + (abs(x) > max) * sign(x) * max
        # rescale at the end

        # work for odd alphabets

        # even alphabet use the floor

        # q=de*floor(u/de)+de/2;              u is x
        # q=q.*(abs(u)<=(K-1/2)*de) + sign(q).*(K-1/2).*de.*(abs(u)> (K-1/2)*de);

        # [-3, -1, 1, 3]
        # delta = 2

        # 1.7

        return alphabet[np.argmin(np.abs(alphabet-target_val))]


    def _quantize_weight(w, u, X_analog, X_quantize, alphabet):
        '''
        Quantize a particular weight parameter.
        Parameters
        -----------
        w : float
            The weight of the analog network.
        u : numpy.array ,
            Residual vector of the previous step.
        X : numpy.array
            Input to the current neuron\
            generated from the previous layer of the analog network.
        X_tilde : numpy.array
            Input to the current neuron\
            generated from the previous layer of the quantized network.
        alphabet : numpy.array
            Scalar numpy array listing the alphabet to perform quantization.
        Returns
        -------
        float
            The quantized value.
        '''

        if np.linalg.norm(X_quantize, 2) < 10 ** (-16):
            return StepAlgorithm._nearest_alphabet(0, alphabet)
        
        if abs(np.dot(X_quantize, u)) < 10 ** (-10):
            return StepAlgorithm._nearest_alphabet(w, alphabet)

        target_val = np.dot(X_quantize, u + w * X_analog) / (np.linalg.norm(X_quantize, 2) ** 2)
        return StepAlgorithm._nearest_alphabet(target_val, alphabet)

    
    def _quantize_neuron(w, neuron_idx, analog_layer_input, quantized_layer_input,
                         m, alphabet):
        '''
        Quantize one neuron of a layer.
        Parameters
        -----------
        w : numpy.array
            The single neuron.
        neuron_idx: int
            The position of the neuron in the layer.
        analog_layer_input: numpy.array,
            The input for the layer of analog network.
        quantized_layer_input: numpy.array,
            The input for the layer of quantized network.
        m : int
            The batch size (num of input).
        alphabet : numpy.array
            Scalar numpy array listing the alphabet to perform quantization.
        Returns
        -------
        numpy.array
            The quantized neuron.
        '''
        q = np.zeros(len(w))
        u = np.zeros(m)
        for t in range(len(w)):
            X_analog = analog_layer_input[:, t]
            X_quantize = quantized_layer_input[:, t]
            q[t] = StepAlgorithm._quantize_weight(w[t], u, 
                                                    X_analog, X_quantize,
                                                    alphabet)
            u += w[t] * X_analog - q[t] * X_quantize

        del X_analog
        del X_quantize
        gc.collect()
        return neuron_idx, q


    def _quantize_layer(W, analog_layer_input, quantized_layer_input, m, alphabet):
        '''
        Quantize one layer in parallel.
        Parameters
        -----------
        W : numpy.array
            The layer to be quantized.
        analog_layer_input: numpy.array,
            The input for the layer of analog network.
        quantized_layer_input: numpy.array,
            The input for the layer of quantized network.
        m : int
            The batch size (num of input).
        alphabet : numpy.array
            Scalar numpy array listing the alphabet to perform quantization.
        Returns
        -------
        numpy.array
            The quantized layer.
        '''
        # Start quantize 
        pool = mp.Pool(mp.cpu_count() - 1)

        # FIXME: This defeats the purpose, partially
        # May move the layer_alphabet to quantize_neural_net.py
        # rad = np.median(np.abs(W))  # radius
        #rad = np.abs(W).max()
        
        rad = np.abs(W).max()

        layer_alphabet = alphabet * rad / 2

        # layer_alphabet = W.shape[1] *1e-2 * len(alphabet) * alphabet

        Q = np.zeros_like(W)
        results = [pool.apply_async(StepAlgorithm._quantize_neuron, 
                                    args=(w, i, analog_layer_input, 
                                          quantized_layer_input, m,
                                          layer_alphabet)) 
                                    for i, w in enumerate(W)]
        # join
        for i in tqdm(range(Q.shape[0])):
            idx, q = results[i].get()
            Q[idx, :] = q

        # for i, w in enumerate(tqdm(W)):
        #     idx, q = StepAlgorithm._quantize_neuron(w, i, 
        #                                         analog_layer_input, 
        #                                         quantized_layer_input,
        #                                         m , layer_alphabet)
        #     Q[idx, :] = q

        pool.close()
        quantize_error = np.linalg.norm(analog_layer_input @ W.T  
                            - quantized_layer_input @ Q.T, ord='fro')
        relative_quantize_error = np.linalg.norm(analog_layer_input @ W.T  
                                 - quantized_layer_input @ Q.T, ord='fro') / np.linalg.norm(analog_layer_input @ W.T, ord='fro')
<<<<<<< HEAD
        return Q, quantize_error, relative_quantize_error
    
    
    
        # SOME MSQ stuffs if we want
        # Q_temp = np.zeros_like(W)

        # for i in range(len(Q_temp)):
        #     for j in range(len(Q_temp[i])):
        #         if W[i][j] > 1 * rad / 4:
        #             Q_temp[i][j] = 1 * rad / 2
        #         elif W[i][j] < - 1 * rad / 4:
        #             Q_temp[i][j] = -1 * rad / 2
        #         else:
        #             Q_temp[i][j] = 0
        
        # msq_quantize_error = np.linalg.norm(analog_layer_input @ W.T  
        #                 - quantized_layer_input @ Q_temp.T, ord='fro')
        # print(f'msq: {msq_quantize_error}')
=======

        del pool
        gc.collect()

        return Q, quantize_error, relative_quantize_error
>>>>>>> a7094f8f
<|MERGE_RESOLUTION|>--- conflicted
+++ resolved
@@ -182,7 +182,6 @@
                             - quantized_layer_input @ Q.T, ord='fro')
         relative_quantize_error = np.linalg.norm(analog_layer_input @ W.T  
                                  - quantized_layer_input @ Q.T, ord='fro') / np.linalg.norm(analog_layer_input @ W.T, ord='fro')
-<<<<<<< HEAD
         return Q, quantize_error, relative_quantize_error
     
     
@@ -202,10 +201,8 @@
         # msq_quantize_error = np.linalg.norm(analog_layer_input @ W.T  
         #                 - quantized_layer_input @ Q_temp.T, ord='fro')
         # print(f'msq: {msq_quantize_error}')
-=======
 
         del pool
         gc.collect()
 
-        return Q, quantize_error, relative_quantize_error
->>>>>>> a7094f8f
+        return Q, quantize_error, relative_quantize_error