import torch
import torchvision
from torch.utils.data import Dataset, DataLoader, random_split
from torchvision import transforms
import numpy as np
import random
import multiprocessing as mp

<<<<<<< HEAD

=======
def seed_worker(worker_id):
    worker_seed = torch.initial_seed() % 2**32
    np.random.seed(worker_seed)
    random.seed(worker_seed)

g = torch.Generator()
g.manual_seed(0)
# use above function and g to preserve reproducibility.
>>>>>>> 0713c838

def get_dataloader_workers():
    return mp.cpu_count() - 1

def load_data_fashion_mnist(batch_size, transform=[transforms.ToTensor()], train_ratio=0.8, num_workers=get_dataloader_workers()): 
    """Download the Fashion-MNIST dataset and then load it into memory."""
    transform = transforms.Compose(transform)
    mnist_train = torchvision.datasets.FashionMNIST("../data",
                                                    train=True,
                                                    transform=transform,
                                                    download=True)
    mnist_test = torchvision.datasets.FashionMNIST("../data",
                                                   train=False,
                                                   transform=transform,
                                                   download=True)
    train_size = int(len(mnist_train) * train_ratio)
    test_size =  len(mnist_train) - train_size
    # Split dataset and the generator is used for reproducible results:    
    train_data, val_data = random_split(mnist_train, [train_size, test_size], generator=g)
                                 
    train_loader = DataLoader(train_data, batch_size, shuffle=True, num_workers=num_workers,
                            worker_init_fn=seed_worker, generator=g)
    val_loader =  DataLoader(val_data, batch_size, shuffle=False,
                        num_workers=num_workers)
    test_loader = DataLoader(mnist_test, batch_size=1, shuffle=False,
                            num_workers=num_workers)             
    return train_loader, val_loader, test_loader


def load_data_mnist(batch_size, transform=[transforms.ToTensor()], train_ratio=0.8, num_workers=get_dataloader_workers()): 
    """Download the MNIST dataset and then load it into memory."""
    transform = transforms.Compose(transform)
    mnist_train = torchvision.datasets.MNIST("../data",
                                             train=True,
                                             transform=transform,
                                             download=True)
    mnist_test = torchvision.datasets.MNIST("../data",
                                            train=False,
                                            transform=transform,
                                            download=True)
    train_size = int(len(mnist_train) * train_ratio)
    test_size =  len(mnist_train) - train_size
    # Split dataset and the generator is used for reproducible results:    
    train_data, val_data = random_split(mnist_train, [train_size, test_size], generator=g)   
    train_loader = DataLoader(train_data, batch_size, shuffle=True, num_workers=num_workers, 
                            worker_init_fn=seed_worker, generator=g)
    val_loader =  DataLoader(val_data, batch_size, shuffle=False,
                        num_workers=num_workers)
    test_loader = DataLoader(mnist_test, batch_size=1, shuffle=False,
                            num_workers=num_workers)             
    return train_loader, val_loader, test_loader


def load_data_kmnist(batch_size, transform=[transforms.ToTensor()], train_ratio=0.8, num_workers=get_dataloader_workers()): 
    """Download the K-MNIST dataset and then load it into memory."""
    transform = transforms.Compose(transform)
    mnist_train = torchvision.datasets.KMNIST("../data",
                                                    train=True,
                                                    transform=transform,
                                                    download=True)
    mnist_test = torchvision.datasets.KMNIST("../data",
                                                   train=False,
                                                   transform=transform,
                                                   download=True)
    train_size = int(len(mnist_train) * train_ratio)
    test_size =  len(mnist_train) - train_size
    # Split dataset and the generator is used for reproducible results:    
    train_data, val_data = random_split(mnist_train, [train_size, test_size], 
                                generator=torch.Generator().manual_seed(42))   
    train_loader = DataLoader(train_data, batch_size, shuffle=True,
                        num_workers=num_workers)
    val_loader =  DataLoader(val_data, batch_size, shuffle=False,
                        num_workers=num_workers)
    test_loader = DataLoader(mnist_test, batch_size=1, shuffle=False,
                            num_workers=num_workers)             
    return train_loader, val_loader, test_loader


def load_data_cifar10(batch_size, transform=[transforms.ToTensor()], train_ratio=0.8, num_workers=get_dataloader_workers()): 
    """Download the CIFAR10 dataset and then load it into memory."""
    transform = transforms.Compose(transform)
    mnist_train = torchvision.datasets.CIFAR10("../data",
                                                    train=True,
                                                    transform=transform,
                                                    download=True)
    mnist_test = torchvision.datasets.CIFAR10("../data",
                                                   train=False,
                                                   transform=transform,
                                                   download=True)
    train_size = int(len(mnist_train) * train_ratio)
    test_size =  len(mnist_train) - train_size
    # Split dataset and the generator is used for reproducible results:    
    train_data, val_data = random_split(mnist_train, [train_size, test_size], 
                                generator=torch.Generator().manual_seed(42))   
    train_loader = DataLoader(train_data, batch_size, shuffle=True,
                        num_workers=num_workers)
    val_loader =  DataLoader(val_data, batch_size, shuffle=False,
                        num_workers=num_workers)
    test_loader = DataLoader(mnist_test, batch_size=1, shuffle=False,
                            num_workers=num_workers)             
    return train_loader, val_loader, test_loader


def load_data_cifar100(batch_size, transform=[transforms.ToTensor()], train_ratio=0.8, num_workers=get_dataloader_workers()): 
    """Download the CIFAR100 dataset and then load it into memory."""
    transform = transforms.Compose(transform)
    mnist_train = torchvision.datasets.CIFAR100("../data",
                                                    train=True,
                                                    transform=transform,
                                                    download=True)
    mnist_test = torchvision.datasets.CIFAR100("../data",
                                                   train=False,
                                                   transform=transform,
                                                   download=True)
    train_size = int(len(mnist_train) * train_ratio)
    test_size =  len(mnist_train) - train_size
    # Split dataset and the generator is used for reproducible results:    
    train_data, val_data = random_split(mnist_train, [train_size, test_size], generator=g)
                                 
    train_loader = DataLoader(train_data, batch_size, shuffle=True,
                        num_workers=num_workers, worker_init_fn=seed_worker, generator=g)
    val_loader =  DataLoader(val_data, batch_size, shuffle=False,
                        num_workers=num_workers)
    test_loader = DataLoader(mnist_test, batch_size=1, shuffle=False,
                            num_workers=num_workers)             
    return train_loader, val_loader, test_loader
<|MERGE_RESOLUTION|>--- conflicted
+++ resolved
@@ -6,9 +6,6 @@
 import random
 import multiprocessing as mp
 
-<<<<<<< HEAD
-
-=======
 def seed_worker(worker_id):
     worker_seed = torch.initial_seed() % 2**32
     np.random.seed(worker_seed)
@@ -17,7 +14,6 @@
 g = torch.Generator()
 g.manual_seed(0)
 # use above function and g to preserve reproducibility.
->>>>>>> 0713c838
 
 def get_dataloader_workers():
     return mp.cpu_count() - 1
@@ -110,10 +106,10 @@
     train_size = int(len(mnist_train) * train_ratio)
     test_size =  len(mnist_train) - train_size
     # Split dataset and the generator is used for reproducible results:    
-    train_data, val_data = random_split(mnist_train, [train_size, test_size], 
-                                generator=torch.Generator().manual_seed(42))   
+    train_data, val_data = random_split(mnist_train, [train_size, test_size], generator=g)
+                                 
     train_loader = DataLoader(train_data, batch_size, shuffle=True,
-                        num_workers=num_workers)
+                        num_workers=num_workers, worker_init_fn=seed_worker, generator=g)
     val_loader =  DataLoader(val_data, batch_size, shuffle=False,
                         num_workers=num_workers)
     test_loader = DataLoader(mnist_test, batch_size=1, shuffle=False,
@@ -135,10 +131,10 @@
     train_size = int(len(mnist_train) * train_ratio)
     test_size =  len(mnist_train) - train_size
     # Split dataset and the generator is used for reproducible results:    
-    train_data, val_data = random_split(mnist_train, [train_size, test_size], generator=g)
-                                 
+    train_data, val_data = random_split(mnist_train, [train_size, test_size], 
+                                generator=torch.Generator().manual_seed(42))   
     train_loader = DataLoader(train_data, batch_size, shuffle=True,
-                        num_workers=num_workers, worker_init_fn=seed_worker, generator=g)
+                        num_workers=num_workers)
     val_loader =  DataLoader(val_data, batch_size, shuffle=False,
                         num_workers=num_workers)
     test_loader = DataLoader(mnist_test, batch_size=1, shuffle=False,
