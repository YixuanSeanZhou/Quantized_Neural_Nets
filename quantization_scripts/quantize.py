--- conflicted
+++ resolved
@@ -19,7 +19,6 @@
 if __name__ == '__main__':
 
     # hyperparameter section
-<<<<<<< HEAD
     bits = [5]
     mlp_scalar_list = [1] 
     cnn_scalar_list = [1] 
@@ -28,16 +27,7 @@
     cnn_percentile_list = [1.0]   # quantile of weight matrix W
     num_workers = 8
     data_set = 'ILSVRC2012'   # 'ILSVRC2012', 'CIFAR10', 'MNIST' 
-    model_name = 'alexnet' # choose models 
-=======
-    bits_list = [3]
-    scalar_list = [1.81]
-    batch_size_list = [256] # batch_size used for quantization
-    percentile_list = [1.0]   # quantile of weight matrix W
-    num_workers = 8
-    data_set = 'ILSVRC2012'   # 'ILSVRC2012', 'CIFAR10', 'MNIST' 
-    model_name = 'resnet50' # choose models 
->>>>>>> 4d7b2fcf
+    model_name = 'efficientnet_b7' # choose models 
     include_0 = True
     ignore_layers = []
     retain_rate = 0.25
