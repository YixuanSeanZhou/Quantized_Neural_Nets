from numpy.lib.npyio import load
import torch
import torch.nn as nn
import torch.nn.functional as F
from torchvision import transforms
import torchvision
import numpy as np
import os

<<<<<<< HEAD
import csv

import torchvision.models as models
from torchvision import transforms

from quantize_neural_net import QuantizeNeuralNet
from train_conv2d import test
from data_loaders import load_data_mnist, load_data_fashion_mnist, load_data_kmnist, data_loader_dict
=======
from quantize_neural_net import QuantizeNeuralNet
from train_conv2d import test
from data_loaders import data_loader, data_loader_miniimagenet
>>>>>>> 1cf99deb

from models import LeNet5, CNN

log_file_name = '../logs/Quantization_Log.csv'

fields = ['Model Name', 'Dataset', 'Original Test Accuracy',
          'Quantized Test Accuracy', 'Bits', 'Include 0', 'Seed', 'Author']


def augment(x):
    return x.repeat(3, 1, 1)

if __name__ == '__main__':
<<<<<<< HEAD
    
    default_transform = [transforms.ToTensor()]
    LeNet_transform = [transforms.Resize((32, 32)), transforms.ToTensor()]
    AlexTransform = [
                    transforms.Resize((63, 63)),
                    transforms.ToTensor(),
                    augment
                    ]
    
    # hyperparameter section
    author = 'Yixuan Zhou'
    seed = 0
    batch_size = 32  # batch_size used for quantization
    num_workers = 4
    bits = 1
    data_set = 'mnist'
    model_name = 'LeNet'
    original_test_accuracy = 0.982
    transform = LeNet_transform
    include_0 = True
    # end of hyperparameter section
    
    
    dl = data_loader_dict[data_set]

    transform = LeNet_transform
    
    model_path = f'{model_name}_{data_set}.pt'
    model_path = os.path.join('../models', model_path)
=======
    batch_size = 32  # batch_size used for quantization
    num_workers = 4
    bits = 1
    default_transform = transforms.ToTensor()
    LeNet_transform = transforms.Compose([transforms.Resize((32, 32)), 
                                    transforms.ToTensor()])
    AlexTransform = transforms.Compose([
                    transforms.Resize((63, 63)),
                    transforms.ToTensor(),
                    augment
                    ])
    min_img_size = 224  # The min size, as noted in the PyTorch pretrained models doc, is 224 px.
    # see https://pytorch.org/vision/stable/models.html
    transform_pipeline = transforms.Compose([
                         transforms.ToTensor(),
                         transforms.Resize(min_img_size),   
                         transforms.Normalize(mean=[0.485, 0.456, 0.406],
                                            std=[0.229, 0.224, 0.225])
                         ])
    # transform_pipeline is used for all pretrained models and Normalize is mandatory

    transform = transform_pipeline
    model_name = 'vgg16'   # choose models trained by ourselves 
    model_path = os.path.join('../models', model_name) # only needed for our trained models
    ds_name =  'MiniImagenet'    # name of dataset, use names in following link 
    # https://pytorch.org/vision/stable/datasets.html#fashion-mnist
>>>>>>> 1cf99deb

    # load the model to be quantized
    if model_name in ['vgg16', 'vgg16_bn']:  # add more models later
        model = getattr(torchvision.models, model_name)(pretrained=True) 
        model.eval()  # eval() is necessary 
    else:
        model = torch.load(model_path, map_location=torch.device('cpu'))
        model.eval()
        # choose dataset here
    
    if ds_name == 'MiniImagenet':
        train_loader, _, test_loader = data_loader_miniimagenet(batch_size, transform, num_workers)
    else:
    # load the data loader for training and testing
        train_loader, _, test_loader = data_loader(ds_name, batch_size, train_ratio=1, 
                                      num_workers=num_workers, 
                                      transform=transform
                                        )
    
    # quantize the neural net
    quantizer = QuantizeNeuralNet(model, batch_size, 
                                  train_loader, bits=bits,
                                  include_zero=include_0)
    quantized_model = quantizer.quantize_network()
    predictions, labels = test(test_loader, quantized_model)
    test_accuracy = np.sum(predictions == labels) / len(labels)
    torch.save(quantized_model, f'../models/quantized_b{bits}_'+model_name)
    print(f'The testing accuracy is: {test_accuracy}.')

    with open(log_file_name, 'a') as f:
        csv_writer = csv.writer(f)
        row = [
            model_name, data_set, batch_size, 
            original_test_accuracy, test_accuracy, bits,
            include_0, seed, author
        ]
        csv_writer.writerow(row)
<|MERGE_RESOLUTION|>--- conflicted
+++ resolved
@@ -7,7 +7,6 @@
 import numpy as np
 import os
 
-<<<<<<< HEAD
 import csv
 
 import torchvision.models as models
@@ -15,12 +14,8 @@
 
 from quantize_neural_net import QuantizeNeuralNet
 from train_conv2d import test
-from data_loaders import load_data_mnist, load_data_fashion_mnist, load_data_kmnist, data_loader_dict
-=======
-from quantize_neural_net import QuantizeNeuralNet
-from train_conv2d import test
+
 from data_loaders import data_loader, data_loader_miniimagenet
->>>>>>> 1cf99deb
 
 from models import LeNet5, CNN
 
@@ -34,15 +29,24 @@
     return x.repeat(3, 1, 1)
 
 if __name__ == '__main__':
-<<<<<<< HEAD
     
     default_transform = [transforms.ToTensor()]
     LeNet_transform = [transforms.Resize((32, 32)), transforms.ToTensor()]
-    AlexTransform = [
+    AlexNet_transform = [
                     transforms.Resize((63, 63)),
                     transforms.ToTensor(),
                     augment
                     ]
+
+    # pretrained_transform is used for all pretrained models and Normalize is mandatory
+    min_img_size = 224  # The min size, as noted in the PyTorch pretrained models doc, is 224 px.
+    # see https://pytorch.org/vision/stable/models.html
+    pretrained_transform = transforms.Compose([
+                         transforms.ToTensor(),
+                         transforms.Resize(min_img_size),   
+                         transforms.Normalize(mean=[0.485, 0.456, 0.406],
+                                            std=[0.229, 0.224, 0.225])
+                         ])
     
     # hyperparameter section
     author = 'Yixuan Zhou'
@@ -50,66 +54,43 @@
     batch_size = 32  # batch_size used for quantization
     num_workers = 4
     bits = 1
-    data_set = 'mnist'
-    model_name = 'LeNet'
+    data_set = 'MNIST'
+    model_name = 'LeNet' # choose models trained by ourselves 
     original_test_accuracy = 0.982
     transform = LeNet_transform
     include_0 = True
     # end of hyperparameter section
-    
-    
-    dl = data_loader_dict[data_set]
 
     transform = LeNet_transform
     
-    model_path = f'{model_name}_{data_set}.pt'
-    model_path = os.path.join('../models', model_path)
-=======
     batch_size = 32  # batch_size used for quantization
     num_workers = 4
     bits = 1
-    default_transform = transforms.ToTensor()
-    LeNet_transform = transforms.Compose([transforms.Resize((32, 32)), 
-                                    transforms.ToTensor()])
-    AlexTransform = transforms.Compose([
-                    transforms.Resize((63, 63)),
-                    transforms.ToTensor(),
-                    augment
-                    ])
-    min_img_size = 224  # The min size, as noted in the PyTorch pretrained models doc, is 224 px.
-    # see https://pytorch.org/vision/stable/models.html
-    transform_pipeline = transforms.Compose([
-                         transforms.ToTensor(),
-                         transforms.Resize(min_img_size),   
-                         transforms.Normalize(mean=[0.485, 0.456, 0.406],
-                                            std=[0.229, 0.224, 0.225])
-                         ])
-    # transform_pipeline is used for all pretrained models and Normalize is mandatory
-
-    transform = transform_pipeline
-    model_name = 'vgg16'   # choose models trained by ourselves 
-    model_path = os.path.join('../models', model_name) # only needed for our trained models
-    ds_name =  'MiniImagenet'    # name of dataset, use names in following link 
+    
+    # model_name = 'vgg16'
+    # model_path = os.path.join('../models', model_name) # only needed for our trained models
+    # ds_name =  'MiniImagenet'    # name of dataset, use names in following link 
     # https://pytorch.org/vision/stable/datasets.html#fashion-mnist
->>>>>>> 1cf99deb
 
     # load the model to be quantized
     if model_name in ['vgg16', 'vgg16_bn']:  # add more models later
         model = getattr(torchvision.models, model_name)(pretrained=True) 
         model.eval()  # eval() is necessary 
     else:
+        model_path = f'{model_name}_{data_set}.pt'
+        model_path = os.path.join('../models', model_path)
         model = torch.load(model_path, map_location=torch.device('cpu'))
         model.eval()
         # choose dataset here
     
-    if ds_name == 'MiniImagenet':
+    if data_set == 'MiniImagenet':
         train_loader, _, test_loader = data_loader_miniimagenet(batch_size, transform, num_workers)
     else:
     # load the data loader for training and testing
-        train_loader, _, test_loader = data_loader(ds_name, batch_size, train_ratio=1, 
+        train_loader, _, test_loader = data_loader(data_set, batch_size, train_ratio=1, 
                                       num_workers=num_workers, 
                                       transform=transform
-                                        )
+                                    )
     
     # quantize the neural net
     quantizer = QuantizeNeuralNet(model, batch_size, 
